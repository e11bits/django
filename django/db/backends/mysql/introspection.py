import re
from .base import FIELD_TYPE
from django.utils.datastructures import SortedSet
from django.db.backends import BaseDatabaseIntrospection, FieldInfo
from django.utils.encoding import force_text


foreign_key_re = re.compile(r"\sCONSTRAINT `[^`]*` FOREIGN KEY \(`([^`]*)`\) REFERENCES `([^`]*)` \(`([^`]*)`\)")


class DatabaseIntrospection(BaseDatabaseIntrospection):
    data_types_reverse = {
        FIELD_TYPE.BLOB: 'TextField',
        FIELD_TYPE.CHAR: 'CharField',
        FIELD_TYPE.DECIMAL: 'DecimalField',
        FIELD_TYPE.NEWDECIMAL: 'DecimalField',
        FIELD_TYPE.DATE: 'DateField',
        FIELD_TYPE.DATETIME: 'DateTimeField',
        FIELD_TYPE.DOUBLE: 'FloatField',
        FIELD_TYPE.FLOAT: 'FloatField',
        FIELD_TYPE.INT24: 'IntegerField',
        FIELD_TYPE.LONG: 'IntegerField',
        FIELD_TYPE.LONGLONG: 'BigIntegerField',
        FIELD_TYPE.SHORT: 'IntegerField',
        FIELD_TYPE.STRING: 'CharField',
        FIELD_TYPE.TIME: 'TimeField',
        FIELD_TYPE.TIMESTAMP: 'DateTimeField',
        FIELD_TYPE.TINY: 'IntegerField',
        FIELD_TYPE.TINY_BLOB: 'TextField',
        FIELD_TYPE.MEDIUM_BLOB: 'TextField',
        FIELD_TYPE.LONG_BLOB: 'TextField',
        FIELD_TYPE.VAR_STRING: 'CharField',
    }

    def get_table_list(self, cursor):
        "Returns a list of table names in the current database."
        cursor.execute("SHOW TABLES")
        return [row[0] for row in cursor.fetchall()]

    def get_table_description(self, cursor, table_name):
        """
        Returns a description of the table, with the DB-API cursor.description interface."
        """
        # varchar length returned by cursor.description is an internal length,
        # not visible length (#5725), use information_schema database to fix this
        cursor.execute("""
            SELECT column_name, character_maximum_length FROM information_schema.columns
            WHERE table_name = %s AND table_schema = DATABASE()
                AND character_maximum_length IS NOT NULL""", [table_name])
        length_map = dict(cursor.fetchall())

        # Also getting precision and scale from information_schema (see #5014)
        cursor.execute("""
            SELECT column_name, numeric_precision, numeric_scale FROM information_schema.columns
            WHERE table_name = %s AND table_schema = DATABASE()
                AND data_type='decimal'""", [table_name])
        numeric_map = dict([(line[0], tuple([int(n) for n in line[1:]])) for line in cursor.fetchall()])

        cursor.execute("SELECT * FROM %s LIMIT 1" % self.connection.ops.quote_name(table_name))
        return [FieldInfo(*((force_text(line[0]),)
                            + line[1:3]
                            + (length_map.get(line[0], line[3]),)
                            + numeric_map.get(line[0], line[4:6])
                            + (line[6],)))
            for line in cursor.description]

    def _name_to_index(self, cursor, table_name):
        """
        Returns a dictionary of {field_name: field_index} for the given table.
        Indexes are 0-based.
        """
        return dict([(d[0], i) for i, d in enumerate(self.get_table_description(cursor, table_name))])

    def get_relations(self, cursor, table_name):
        """
        Returns a dictionary of {field_index: (field_index_other_table, other_table)}
        representing all relationships to the given table. Indexes are 0-based.
        """
        my_field_dict = self._name_to_index(cursor, table_name)
        constraints = self.get_key_columns(cursor, table_name)
        relations = {}
        for my_fieldname, other_table, other_field in constraints:
            other_field_index = self._name_to_index(cursor, other_table)[other_field]
            my_field_index = my_field_dict[my_fieldname]
            relations[my_field_index] = (other_field_index, other_table)
        return relations

    def get_key_columns(self, cursor, table_name):
        """
        Returns a list of (column_name, referenced_table_name, referenced_column_name) for all
        key columns in given table.
        """
        key_columns = []
        cursor.execute("""
            SELECT column_name, referenced_table_name, referenced_column_name
            FROM information_schema.key_column_usage
            WHERE table_name = %s
                AND table_schema = DATABASE()
                AND referenced_table_name IS NOT NULL
                AND referenced_column_name IS NOT NULL""", [table_name])
        key_columns.extend(cursor.fetchall())
        return key_columns

    def get_indexes(self, cursor, table_name):
        cursor.execute("SHOW INDEX FROM %s" % self.connection.ops.quote_name(table_name))
        # Do a two-pass search for indexes: on first pass check which indexes
        # are multicolumn, on second pass check which single-column indexes
        # are present.
        rows = list(cursor.fetchall())
        multicol_indexes = set()
        for row in rows:
            if row[3] > 1:
                multicol_indexes.add(row[2])
        indexes = {}
        for row in rows:
            if row[2] in multicol_indexes:
                continue
<<<<<<< HEAD
            if row[4] not in indexes:
                indexes[row[4]] = {'primary_key': False, 'unique': False}
            # It's possible to have the unique and PK constraints in separate indexes.
            if row[2] == 'PRIMARY':
                indexes[row[4]]['primary_key'] = True
            if not bool(row[1]):
                indexes[row[4]]['unique'] = True
        return indexes

    def get_constraints(self, cursor, table_name):
        """
        Retrieves any constraints or keys (unique, pk, fk, check, index) across one or more columns.
        """
        constraints = {}
        # Get the actual constraint names and columns
        name_query = """
            SELECT kc.`constraint_name`, kc.`column_name`,
                kc.`referenced_table_name`, kc.`referenced_column_name`
            FROM information_schema.key_column_usage AS kc
            WHERE
                kc.table_schema = %s AND
                kc.table_name = %s
        """
        cursor.execute(name_query, [self.connection.settings_dict['NAME'], table_name])
        for constraint, column, ref_table, ref_column in cursor.fetchall():
            if constraint not in constraints:
                constraints[constraint] = {
                    'columns': SortedSet(),
                    'primary_key': False,
                    'unique': False,
                    'index': False,
                    'check': False,
                    'foreign_key': (ref_table, ref_column) if ref_column else None,
                }
            constraints[constraint]['columns'].add(column)
        # Now get the constraint types
        type_query = """
            SELECT c.constraint_name, c.constraint_type
            FROM information_schema.table_constraints AS c
            WHERE
                c.table_schema = %s AND
                c.table_name = %s
        """
        cursor.execute(type_query, [self.connection.settings_dict['NAME'], table_name])
        for constraint, kind in cursor.fetchall():
            if kind.lower() == "primary key":
                constraints[constraint]['primary_key'] = True
                constraints[constraint]['unique'] = True
            elif kind.lower() == "unique":
                constraints[constraint]['unique'] = True
        # Now add in the indexes
        cursor.execute("SHOW INDEX FROM %s" % self.connection.ops.quote_name(table_name))
        for table, non_unique, index, colseq, column in [x[:5] for x in cursor.fetchall()]:
            if index not in constraints:
                constraints[index] = {
                    'columns': SortedSet(),
                    'primary_key': False,
                    'unique': False,
                    'index': True,
                    'check': False,
                    'foreign_key': None,
                }
            constraints[index]['index'] = True
            constraints[index]['columns'].add(column)
        # Convert the sorted sets to lists
        for constraint in constraints.values():
            constraint['columns'] = list(constraint['columns'])
        # Return
        return constraints
=======
            indexes[row[4]] = {'primary_key': (row[2] == 'PRIMARY'), 'unique': not bool(row[1])}
        return indexes
>>>>>>> 29a09b36
<|MERGE_RESOLUTION|>--- conflicted
+++ resolved
@@ -115,7 +115,6 @@
         for row in rows:
             if row[2] in multicol_indexes:
                 continue
-<<<<<<< HEAD
             if row[4] not in indexes:
                 indexes[row[4]] = {'primary_key': False, 'unique': False}
             # It's possible to have the unique and PK constraints in separate indexes.
@@ -184,8 +183,4 @@
         for constraint in constraints.values():
             constraint['columns'] = list(constraint['columns'])
         # Return
-        return constraints
-=======
-            indexes[row[4]] = {'primary_key': (row[2] == 'PRIMARY'), 'unique': not bool(row[1])}
-        return indexes
->>>>>>> 29a09b36
+        return constraints